--- conflicted
+++ resolved
@@ -82,21 +82,6 @@
     req.headers.delete("X-Deno-Worker-Host");
     req.headers.delete("X-Deno-Worker-Connection");
 
-<<<<<<< HEAD
-=======
-    // Deno.upgradeWebSocket only will work with the original request object,
-    // copied objects do not work. We want to give the user headers as similar
-    // to the original ones as possible, but for the actual upgrade handshake we
-    // will always want to use the original request.
-    const originalUpgrade = Deno.upgradeWebSocket
-    Object.defineProperty(Deno, "upgradeWebSocket", {
-      // Since they only have one entrypoint it should be ok to just totally override this
-      value: () => {
-        return originalUpgrade(req._original);
-      },
-    })
-
->>>>>>> 97759fd6
     return mod.default.fetch(req);
   }
 );
