{
  "name": "@valtown/deno-http-worker",
<<<<<<< HEAD
  "version": "1.1.2",
=======
  "version": "1.0.3",
>>>>>>> 3b3f405e
  "description": "Securely spawn Deno workers from Node.js",
  "main": "dist/index.js",
  "types": "./dist/index.d.ts",
  "scripts": {
    "test": "vitest run",
    "test:watch": "vitest",
    "lint": "biome check && eslint . && npm run lint:deno-bootstrap && npm run lint:deno-test-files",
    "lint:deno-bootstrap": "cd deno-bootstrap && deno lint && deno fmt --check && deno check",
    "lint:deno-test-files": "cd src/test && deno lint && deno fmt --check && deno check",
    "build": "tsc --build",
    "prepare": "npm run lint && npm run build"
  },
  "files": [
    "dist",
    "deno-bootstrap"
  ],
  "repository": {
    "type": "git",
    "url": "git+https://github.com/val-town/deno-http-worker.git"
  },
  "type": "module",
  "engines": {
    "node": "20 || 22 || 24"
  },
  "author": "Val Town",
  "license": "MIT",
  "bugs": {
    "url": "https://github.com/val-town/deno-http-worker/issues"
  },
  "homepage": "https://github.com/val-town/deno-http-worker#readme",
  "devDependencies": {
    "@biomejs/biome": "^2.1.4",
    "@types/eslint": "^8.44.4",
    "@types/node": "^24.2.0",
    "@typescript-eslint/eslint-plugin": "^7.8.0",
    "eslint": "^8.57.0",
    "eslint-plugin-import": "^2.29.1",
    "typescript": "^5.4.5",
    "vitest": "^3"
  },
  "dependencies": {
    "undici": "^7.13.0"
  }
}<|MERGE_RESOLUTION|>--- conflicted
+++ resolved
@@ -1,10 +1,6 @@
 {
   "name": "@valtown/deno-http-worker",
-<<<<<<< HEAD
-  "version": "1.1.2",
-=======
-  "version": "1.0.3",
->>>>>>> 3b3f405e
+  "version": "1.1.3",
   "description": "Securely spawn Deno workers from Node.js",
   "main": "dist/index.js",
   "types": "./dist/index.d.ts",
