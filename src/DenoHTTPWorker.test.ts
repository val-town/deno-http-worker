import { it as _it, beforeAll, describe, expect, test } from "vitest";
import { type DenoHTTPWorker, newDenoHTTPWorker } from "./index.js";
import fs from "node:fs";
import path from "node:path";
import { Worker } from "node:worker_threads";
import { type SpawnOptions, spawn } from "node:child_process";
import { EarlyExitDenoHTTPWorkerError } from "./DenoHTTPWorker.js";

// Uncomment this if you want to debug serial test execution
// const it = _it.concurrent;
const it = _it;

const DEFAULT_HTTP_VAL = `export default async function (req: Request): Promise<Response> {
  return Response.json({ ok: true })
} `;

const jsonRequest = async (
  worker: DenoHTTPWorker,
  url: string,
  opts?: { headers?: { [key: string]: string }; body?: string }
): Promise<any> => {
  const resp = await worker.request({
    url,
    headers: new Headers(opts?.headers),
    body: opts?.body,
    method: "POST",
  });

  return resp.body.json();
};

test("EarlyExitDenoHTTPWorkerError", () => {
  expect(
    new EarlyExitDenoHTTPWorkerError("Test", "", "hi", 10, "SIGKILL")
  ).toHaveProperty("signal", "SIGKILL");
});

describe("DenoHTTPWorker", { timeout: 1000 }, () => {
  const echoFile = path.resolve(__dirname, "./test/echo-request.ts");
  const echoScript = fs.readFileSync(echoFile, { encoding: "utf-8" });
  const echoWebsocketFile = path.resolve(__dirname, "./test/echo-websocket.ts");
  const vtFile = path.resolve(__dirname, "./test/val-town.ts");
  const vtScript = fs.readFileSync(vtFile, { encoding: "utf-8" });

  beforeAll(() => {
    // Clean up sockets that might have been left around during terminated test
    // runs.
    fs.readdirSync(".").forEach((file) => {
      if (path.basename(file).endsWith("-deno-http.sock")) {
        fs.rmSync(file);
      }
    });
  });
  it("onSpawn is called", async () => {
    let pid: number | undefined;
    const worker = await newDenoHTTPWorker(
      `
        export default { async fetch (req: Request): Promise<Response> {
          let headers = {};
          for (let [key, value] of req.headers.entries()) {
            headers[key] = value;
          }
          return Response.json({ ok: req.url, headers: headers })
        } }
      `,
      {
        onSpawn: (process) => {
          pid = process.pid;
        },
        printOutput: true,
      }
    );
    expect(pid).toBeDefined();
    await worker.terminate();
  });

  it("alternate spawnFunc can be provided", async () => {
    let firstArg = "";
    const worker = await newDenoHTTPWorker(
      `
        export default { async fetch (req: Request): Promise<Response> {
          let headers = {};
          for (let [key, value] of req.headers.entries()) {
            headers[key] = value;
          }
          return Response.json({ ok: req.url, headers: headers })
        } }
      `,
      {
        spawnFunc: (command: string, args: string[], options: SpawnOptions) => {
          firstArg = args[0] as string;
          return spawn(command, args, options);
        },
      }
    );
    expect(firstArg).toEqual("run");
    await worker.terminate();
  });

  it("don't crash on socket removal", async () => {
    const worker = await newDenoHTTPWorker(
      `
        export default { async fetch (req: Request): Promise<Response> {
          await Deno.removeSync(Deno.args[0]);
          return Response.json({ ok: req.url })
        } }
      `,
      { printOutput: true }
    );
    const json = await jsonRequest(worker, "https://localhost/hello?isee=you", {
      headers: { accept: "application/json" },
    });
    expect(json).toEqual({
      ok: "https://localhost/hello?isee=you",
    });
    await worker.terminate();
  });

  it("json response multiple requests", async () => {
    const worker = await newDenoHTTPWorker(
      `
        export default { async fetch (req: Request): Promise<Response> {
          let headers = {};
          for (let [key, value] of req.headers.entries()) {
            headers[key] = value;
          }
          return Response.json({ ok: req.url, headers: headers })
        } }
      `,
      { printOutput: true }
    );
    for (let i = 0; i < 10; i++) {
      const json = await jsonRequest(
        worker,
        "https://localhost/hello?isee=you",
        { headers: { accept: "application/json" } }
      );
      expect(json).toEqual({
        ok: "https://localhost/hello?isee=you",
        headers: { accept: "application/json", "content-length": "0" }, // undici adds content-length
      });
    }
    await worker.terminate();
  });

  it("onError", async () => {
    const worker = await newDenoHTTPWorker(
      `
        export default { async fetch (req: Request): Promise<Response> {
          return {} // not a response
        }, onError (error: Error): Response {
          return Response.json({ error: error.message }, { status: 500 })
        }}
      `,
      { printOutput: true }
    );
    const json = await jsonRequest(worker, "https://localhost/hello?isee=you", {
      headers: { accept: "application/json" },
    });
    expect(json).toEqual({
      error:
        "Return value from serve handler must be a response or a promise resolving to a response",
    });

    await worker.terminate();
  });
  it("onError not handled", { timeout: 20_000 }, async () => {
    // onError is not called in all cases, for example, here I can pass a
    // readable stream and the error is only caught by the global onerror handler.
    const worker = await newDenoHTTPWorker(
      `
        export default { async fetch (req: Request): Promise<Response> {
          setTimeout(() => {
            throw new Error("uncaught!")
          })
          return Response.json(null)
        }, onError (error: Error): Response {
          return Response.json({ error: error.message }, { status: 500 })
        }}
      `,
      { printOutput: false }
    );
    jsonRequest(worker, "https://localhost/hello?isee=you", {
      headers: { accept: "application/json" },
    }).catch(() => {});

    for (;;) {
      const stderr = worker.stderr.read();
      if (stderr) {
        expect(stderr.toString()).toContain("Error: uncaught!");
        break;
      }
      await new Promise((resolve) => setTimeout(resolve, 100));
    }
    await worker.terminate();
  });

  it("unhandled rejection", async () => {
    // the process **does** die for unhandled rejections
    const worker = await newDenoHTTPWorker(
      `
        export default { async fetch (req: Request): Promise<Response> {
          Promise.reject(new Error("uncaught!"))
          return Response.json(null)
        }, onError (error: Error): Response {
          return Response.json({ error: error.message }, { status: 500 })
        }}
      `,
      { printOutput: false }
    );
    const codePromise = new Promise((res) => {
      worker.addEventListener("exit", (code) => res(code));
    });

    jsonRequest(worker, "https://localhost/hello?isee=you", {
      headers: { accept: "application/json" },
    }).catch(() => {});

<<<<<<< HEAD
    for (;;) {
      const stderr = worker.stderr.read();
      if (stderr) {
        expect(stderr.toString()).toContain("Error: uncaught!");
        break;
      }
      await new Promise((resolve) => setTimeout(resolve, 100));
    }
=======
    expect(await codePromise).toEqual(1);

>>>>>>> 3b3f405e
    await worker.terminate();
  });

  it("shutdown gracefully", async () => {
    const worker = await newDenoHTTPWorker(
      `
        export default { async fetch (req: Request): Promise<Response> {
          new Promise((resolve) => setTimeout(() => {resolve(); console.log("hi")}, 200));
          return Response.json({ ok: req.url })
        }}
      `,
      { printOutput: true }
    );

    let logs = "";
    worker.stderr.on("data", (data) => (logs += data));
    worker.stdout.on("data", (data) => (logs += data));

    const exitPromise = new Promise<void>((resolve) => {
      worker.addEventListener("exit", (code) => {
        expect(code).toEqual(0);
        expect(logs).toContain("hi");
        resolve();
      });
    });
    const json = await jsonRequest(worker, "https://localhost/hello?isee=you");
    console.log(json);
    expect(json).toEqual({
      ok: "https://localhost/hello?isee=you",
    });
    console.log("OKK");
    void worker.shutdown();
    await exitPromise;
  });

  describe("runFlags editing", () => {
    it.each([
      "--allow-read",
      "--allow-write",
      "--allow-read=/dev/null",
      "--allow-write=/dev/null",
      "--allow-read=foo,/dev/null",
      "--allow-write=bar,/dev/null",
    ])("should handle %s", async (flag) => {
      const worker = await newDenoHTTPWorker(echoScript, {
        printOutput: true,
        runFlags: [flag],
      });
      await jsonRequest(worker, "http://localhost");
      await worker.terminate();
    });
  });

  it("should be able to import script", async () => {
    const file = path.resolve(__dirname, "./test/echo-request.ts");
    const url = new URL(`file://${file}`);
    const worker = await newDenoHTTPWorker(url, {
      printOutput: true,
      printCommandAndArguments: true,
    });

    await jsonRequest(worker, "http://localhost");
    await worker.terminate();
  });

  it("host and connection is not overwritten", async () => {
    const worker = await newDenoHTTPWorker(echoScript, {
      printOutput: true,
    });
    const resp: any = await jsonRequest(worker, "https://localhost/", {
      headers: {
        connection: "keep-alive",
        host: "bear.example.com",
        "x-foo-bar": "buzz",
      },
    });
    expect(resp.headers.connection).toEqual("keep-alive");
    expect(resp.headers.host).toEqual("bear.example.com");
    expect(resp.headers["x-foo-bar"]).toEqual("buzz");
    await worker.terminate();
  });

  it("host and connection cannot be set by user", async () => {
    const worker = await newDenoHTTPWorker(echoScript);
    const resp: any = await jsonRequest(worker, "https://localhost/", {
      headers: {
        connection: "keep-alive",
        host: "bear.example.com",
        "x-deno-worker-host": "should-not-be-able-to-set",
      },
    });
    expect(resp.headers["x-deno-worker-host"]).toBeUndefined();
    await worker.terminate();
  });

  it("use http directly", async () => {
    const worker = await newDenoHTTPWorker(echoScript, { printOutput: true });

    await new Promise((resolve) => setTimeout(resolve, 300));

    const t0 = performance.now();
    const resp = await worker.request({
      url: "http://localhost/hi",
      method: "GET",
    });
    const json = await resp.body.json();

    console.log("http request time", performance.now() - t0);
    expect(json).toEqual({
      url: "http://localhost/hi",
      headers: {},
      body: "",
      method: "GET",
    });
    await worker.terminate();
  });

  it("can implement val town with http.request", async () => {
    const worker = await newDenoHTTPWorker(vtScript, { printOutput: true });

    const t0 = performance.now();
    await worker.request({
      url: "http://vt/",
      method: "POST",
      headers: new Headers({
        "Content-Type": "application/json",
      }),
      body: `data:text/tsx,${encodeURIComponent(DEFAULT_HTTP_VAL)}`,
    });

    const text = await worker
      .request({
        url: "http://vt/",
        method: "GET",
      })
      .then((resp) => resp.body.text());

    expect(text).toEqual('{"ok":true}');
    console.log("Double request http2 val:", performance.now() - t0);
    // await initReq;
    await worker.terminate();
  });

  // it("val town import header", async () => {
  //   const worker = await newDenoHTTPWorker(vtHeaderScript, { printOutput: true });

  //   const t0 = performance.now();
  //   const text = await worker.request({
  //     url: "https://localhost:1234",
  //     path: "/",
  //     headers: {
  //       "X-VT-Import": `data:text/tsx,${encodeURIComponent(
  //         DEFAULT_HTTP_VAL
  //       )}`,
  //     },
  //   }).then(resp => resp.body.text())

  //   expect(text).toEqual('{"ok":true}');
  //   console.log("single request:", performance.now() - t0);
  //   // await initReq;
  //   worker.terminate();
  // });

  it("can test that snippets in readme run successfully", async () => {
    const rm = fs.readFileSync(path.resolve(__dirname, "../README.md"), {
      encoding: "utf-8",
    });

    const toTest = rm
      .split("\n```")
      .filter((line) => line.startsWith("ts\n"))
      .map((line) => line.slice(3));
    for (let source of toTest) {
      source = source.replaceAll(
        "import { newDenoHTTPWorker } from 'deno-http-worker';",
        "const { newDenoHTTPWorker } = await import('./dist/index.js');          "
      );
      source = `(async () => {${source}})()`;

      await new Promise<void>((resolve, reject) => {
        const worker = new Worker(source, {
          eval: true,
        });
        worker.stderr.on("data", (data) => {
          console.error(data.toString());
        });
        worker.stdout.on("data", (data) => {
          console.error(data.toString());
        });
        worker.on("error", (e) => {
          console.log(e.stack);
          reject(e);
        });
        worker.on("exit", (code) => {
          console.log(code);
          resolve();
        });
      });
    }
  });

  it("can upgrade websocket", async () => {
    const webSocketScriptStr = fs.readFileSync(echoWebsocketFile, {
      encoding: "utf-8",
    });
    const worker = await newDenoHTTPWorker(webSocketScriptStr, {
      printOutput: true,
    });

    const messages: string[] = [];
    const ws = await worker.websocket("ws://localhost/echo");
    const event = await new Promise<Event>((res) => {
      ws.addEventListener("open", (event) => {
        console.log("WebSocket connection opened");
        ws.send("message1");
        res(event);
      });
      ws.addEventListener("message", (event) => {
        messages.push(event.data);
      });
      ws.addEventListener("close", (event) => {
        expect(event.code).toEqual(4001);
        expect(event.reason).toEqual("bye");
        res(event);
      });
    });
    expect(event.type).toEqual("open");

    ws.send("message2");
    ws.send("message3");

    await new Promise((res) => setTimeout(res, 50));

    expect(messages).toEqual(["message1", "message2", "message3"]);

    ws.close(4001, "bye");
    await new Promise((res) => ws.addEventListener("close", res));

    await worker.terminate();
  });

  it("can upgrade many websockets at the same time, and identify them uniquely", async () => {
    const webSocketScriptStr = fs.readFileSync(echoWebsocketFile, {
      encoding: "utf-8",
    });
    const worker = await newDenoHTTPWorker(webSocketScriptStr, {
      printOutput: true,
    });

    const ws1 = await worker.websocket("ws://localhost/echo");
    const ws2 = await worker.websocket("ws://localhost/echo");

    await new Promise<void>((res) => {
      ws1.addEventListener("open", () => res());
    });
    await new Promise<void>((res) => {
      ws2.addEventListener("open", () => res());
    });

    const ws1Messages: string[] = [];
    const ws2Messages: string[] = [];

    ws1.addEventListener("message", (event) => {
      ws1Messages.push(event.data);
    });
    ws2.addEventListener("message", (event) => {
      ws2Messages.push(event.data);
    });

    // Now we send 50 messages to each and make sure that they receive the correct ones
    for (let i = 0; i < 50; i++) {
      ws1.send(`ws1-message-${i}`);
      ws2.send(`ws2-message-${i}`);
    }

    await new Promise((res) => setTimeout(res, 50));

    expect(ws1Messages).toEqual(
      Array.from({ length: 50 }, (_, i) => `ws1-message-${i}`)
    );
    expect(ws2Messages).toEqual(
      Array.from({ length: 50 }, (_, i) => `ws2-message-${i}`)
    );

    await worker.terminate();
  });
});<|MERGE_RESOLUTION|>--- conflicted
+++ resolved
@@ -216,19 +216,7 @@
       headers: { accept: "application/json" },
     }).catch(() => {});
 
-<<<<<<< HEAD
-    for (;;) {
-      const stderr = worker.stderr.read();
-      if (stderr) {
-        expect(stderr.toString()).toContain("Error: uncaught!");
-        break;
-      }
-      await new Promise((resolve) => setTimeout(resolve, 100));
-    }
-=======
     expect(await codePromise).toEqual(1);
-
->>>>>>> 3b3f405e
     await worker.terminate();
   });
 
