--- conflicted
+++ resolved
@@ -2,13 +2,6 @@
 import { DenoHTTPWorker, newDenoHTTPWorker } from "./index.js";
 import fs from "fs";
 import path from "path";
-import http2 from "http2-wrapper";
-<<<<<<< HEAD
-import { rejects } from "assert";
-import { a } from "vitest/dist/suite-ynYMzeLu.js";
-import { json } from "stream/consumers";
-=======
->>>>>>> 0edfaa4b
 
 // Uncomment this if you want to debug serial test execution
 // const it = _it.concurrent;
@@ -102,13 +95,7 @@
         expect(logs).toContain("hi");
         resolve();
       });
-<<<<<<< HEAD
       let json = await jsonRequest(worker, "https://localhost/hello?isee=you");
-=======
-      let json = await worker.client
-        .get("https://localhost/hello?isee=you", { headers: {} })
-        .json();
->>>>>>> 0edfaa4b
       expect(json).toEqual({
         ok: "https://localhost/hello?isee=you",
       });
@@ -158,20 +145,8 @@
     await worker.terminate();
   });
 
-<<<<<<< HEAD
   // it("json response", async () => {
   //   let worker = await newDenoHTTPWorker(echoScript);
-=======
-  it("json response", async () => {
-    let worker = await newDenoHTTPWorker(echoScript);
-
-    const t0 = performance.now();
-    let resp = (await worker.client
-      .post("https://localhost/", { json: { ok: true } })
-      .json()) as any;
-    expect(resp.body).toEqual('{"ok":true}');
-    console.log("Got time", performance.now() - t0);
->>>>>>> 0edfaa4b
 
   //   const t0 = performance.now();
   //   let resp = (await worker.client
@@ -190,44 +165,8 @@
   //     fs.readFileSync(import.meta.url.replace("file://", "")).toString()
   //   );
 
-<<<<<<< HEAD
   //   worker.terminate();
   // });
-=======
-  it("use http2 directly", async () => {
-    let worker = await newDenoHTTPWorker(echoScript);
-
-    const t0 = performance.now();
-    let json = await new Promise((resolve) => {
-      let req = worker.request("https://localhost/hi", {}, (resp) => {
-        const body: any[] = [];
-        resp.on("data", (chunk) => {
-          body.push(chunk);
-        });
-        resp.on("end", () => {
-          resolve(JSON.parse(Buffer.concat(body).toString()));
-        });
-      });
-      req.end();
-    });
-    console.log("Run time", performance.now() - t0);
-    expect(json).toEqual({
-      url: "https://localhost/hi",
-      headers: {},
-      body: "",
-      method: "GET",
-    });
-    worker.terminate();
-  });
-
-  it("post with body", async () => {
-    let worker = await newDenoHTTPWorker(`
-        export default async function (req: Request): Promise<Response> {
-          let body = await req.text();
-          return Response.json({ length: body.length })
-        }
-      `);
->>>>>>> 0edfaa4b
 
   it("use http directly", async () => {
     let worker = await newDenoHTTPWorker(echoScript, { printOutput: true });
